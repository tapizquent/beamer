# This file configures the analyzer, which statically analyzes Dart code to
# check for errors, warnings, and lints.
#
# The issues identified by the analyzer are surfaced in the UI of Dart-enabled
# IDEs (https://dart.dev/tools#ides-and-editors). The analyzer can also be
# invoked from the command line by running `flutter analyze`.

# The following line activates a set of recommended lints for Flutter apps,
# packages, and plugins designed to encourage good coding practices.
include: package:flutter_lints/flutter.yaml

linter:
  # The lint rules applied to this project can be customized in the
  # section below to disable rules from the `package:flutter_lints/flutter.yaml`
  # included above or to enable additional rules. A list of all available lints
  # and their documentation is published at
  # https://dart-lang.github.io/linter/lints/index.html.
  #
  # Instead of disabling a lint rule for the entire project in the
  # section below, it can also be suppressed for a single line of code
  # or a specific dart file by using the `// ignore: name_of_lint` and
  # `// ignore_for_file: name_of_lint` syntax on the line or in the file
  # producing the lint.
  rules:
    public_member_api_docs: true
<<<<<<< HEAD
    comment_references: true
=======
    omit_local_variable_types: true
    always_use_package_imports: true
    prefer_single_quotes: true
>>>>>>> 5a72a627
    # avoid_print: false  # Uncomment to disable the `avoid_print` rule
    # prefer_single_quotes: true  # Uncomment to enable the `prefer_single_quotes` rule
# Additional information about this file can be found at
# https://dart.dev/guides/language/analysis-options<|MERGE_RESOLUTION|>--- conflicted
+++ resolved
@@ -23,13 +23,10 @@
   # producing the lint.
   rules:
     public_member_api_docs: true
-<<<<<<< HEAD
     comment_references: true
-=======
     omit_local_variable_types: true
     always_use_package_imports: true
     prefer_single_quotes: true
->>>>>>> 5a72a627
     # avoid_print: false  # Uncomment to disable the `avoid_print` rule
     # prefer_single_quotes: true  # Uncomment to enable the `prefer_single_quotes` rule
 # Additional information about this file can be found at
