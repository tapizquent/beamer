import 'package:beamer/beamer.dart';
import 'package:flutter/foundation.dart';
import 'package:flutter/widgets.dart';

/// A notifier for communication between
/// [RootRouterDelegate] and [BeamerRouterDelegate].
///
/// Gets created and kept in [RootRouterDelegate].
class NavigationNotifier extends ChangeNotifier {
  Uri _uri;
  Uri get uri => _uri;
  set uri(Uri uri) {
    _uri = uri;
    notifyListeners();
  }
}

/// A delegate that is used by the [Router] widget
/// to build and configure a navigating widget.
class BeamerRouterDelegate<T extends BeamState> extends RouterDelegate<Uri>
    with ChangeNotifier, PopNavigatorRouterDelegateMixin<Uri> {
  BeamerRouterDelegate({
    @required this.locationBuilder,
    this.createState,
    this.preferUpdate = true,
    this.removeDuplicateHistory = true,
    this.notFoundPage,
    this.notFoundRedirect,
    this.guards = const <BeamGuard>[],
    this.navigatorObservers = const <NavigatorObserver>[],
  }) {
    createState ??= (
      Uri uri, {
      Map<String, dynamic> data,
    }) =>
        BeamState.fromUri(uri, data: data) as T;
    notFoundPage ??= BeamPage(child: Container());
  }

  T Function(
    Uri uri, {
    Map<String, dynamic> data,
  }) createState;

  NavigationNotifier _navigationNotifier;
  NavigationNotifier get navigationNotifier => _navigationNotifier;
  set navigationNotifier(NavigationNotifier navigationNotifier) {
    _navigationNotifier = navigationNotifier;
    final location = locationBuilder(createState(_navigationNotifier.uri));
    _beamHistory.add(location..prepare());
    _currentLocation = _beamHistory.last;
    _currentLocation.addListener(notify);
    _navigationNotifier.addListener(setPathFromUriNotifier);
  }

  void setPathFromUriNotifier() {
    if (_navigationNotifier.uri != _currentLocation.state.uri) {
      setNewRoutePath(_navigationNotifier.uri);
    }
  }

  void notify() {
    _navigationNotifier?.uri = _currentLocation.state.uri;
    notifyListeners();
  }

  /// List of all [BeamLocation]s that this router handles.
  final BeamLocation Function(BeamState) locationBuilder;

  /// Whether to prefer updating [currentLocation] if it's of the same type
  /// as the location being beamed to, instead of adding it to [beamHistory].
  ///
  /// See how this is used at [beamTo] implementation.
  final bool preferUpdate;

  /// Whether to remove locations from history if they are the same type
  /// as the location beaing beamed to.
  ///
  /// See how this is used at [beamTo] implementation.
  final bool removeDuplicateHistory;

  /// Page to show when no [BeamLocation] supports the incoming URI.
  BeamPage notFoundPage;

  /// [BeamLocation] to redirect to when no [BeamLocation] supports the incoming URI.
  final BeamLocation notFoundRedirect;

  /// Guards that will be executing [check] on [currentLocation] candidate.
  ///
  /// Checks will be executed in order; chain of responsibility pattern.
  /// When some guard returns `false`, location candidate will not be accepted
  /// and stack of pages will be updated as is configured in [BeamGuard].
  final List<BeamGuard> guards;

  /// The list of observers for the [Navigator] created for this app.
  final List<NavigatorObserver> navigatorObservers;

  final GlobalKey<NavigatorState> _navigatorKey = GlobalKey<NavigatorState>();

  final List<BeamLocation> _beamHistory = [];

  /// The history of beaming.
  List<BeamLocation> get beamHistory => _beamHistory;

  BeamLocation _currentLocation;

  /// Access the current [BeamLocation].
  ///
  /// Can be useful in:
  ///
  /// * extracting location properties when building Widgets:
  ///
  /// ```dart
  /// final queryParameters = Beamer.of(context).currentLocation.queryParameters;
  /// ```
  ///
  /// * to check which navigation button should be highlighted:
  ///
  /// ```dart
  /// highlighted: Beamer.of(context).currentLocation is MyLocation,
  /// ```
  ///
  BeamLocation get currentLocation => _currentLocation;

  List<BeamPage> _currentPages;

  /// Current location's effective pages.
  List<BeamPage> get currentPages => _currentPages;

  /// Whether to implicitly [beamBack] instead of default pop
  bool _beamBackOnPop = false;

  /// Whether all the pages from location are stacked.
  /// If not (`false`), just the last page is taken.
  bool _stacked = true;

  /// Beams to `location`.
  ///
  /// Specifically,
  ///
  /// 1. adds the prepared `location` to [beamHistory]
  /// 2. updates [currentLocation]
  /// 3. notifies that the [Navigator] should be rebuilt
  ///
  /// If `beamBackOnPop` is set to `true`, default pop action on the newly
  /// beamed location will triger `beamBack` instead.
  /// If `stacked` is set to `false`, only the location's last page will be shown.
  /// If `replaceCurrent` is set to `true`, new location will replace the last one in the stack.
  void beamTo(
    BeamLocation location, {
    bool beamBackOnPop = false,
    bool stacked = true,
    bool replaceCurrent = false,
  }) {
    _currentLocation?.removeListener(notify);
    _beamBackOnPop = beamBackOnPop;
    _stacked = stacked;
    if ((preferUpdate &&
            location.runtimeType == _currentLocation.runtimeType) ||
        replaceCurrent) {
      _beamHistory.removeLast();
    }
    if (removeDuplicateHistory) {
      _beamHistory.removeWhere((l) => l.runtimeType == location.runtimeType);
    }
    _beamHistory.add(location..prepare());
    _currentLocation = _beamHistory.last;
    _currentLocation.addListener(notify);
    _update();
  }

  /// Beams to [BeamLocation] that handles `uri`. See [beamTo].
  ///
  /// For example
  ///
  /// ```dart
  /// Beamer.of(context).beamToNamed(
  ///   '/user/1/transactions?perPage=10',
  ///   data: {'beenHereBefore': true},
  /// );
  /// ```
  ///
  /// `data` can be used to pass any data through the location.
  /// See [BeamLocation.data].
  void beamToNamed(
    String uri, {
    Map<String, dynamic> data = const <String, dynamic>{},
    bool beamBackOnPop = false,
    bool stacked = true,
    bool replaceCurrent = false,
  }) {
    final location = locationBuilder(createState(Uri.parse(uri), data: data));
    beamTo(
      location,
      beamBackOnPop: beamBackOnPop,
      stacked: stacked,
      replaceCurrent: replaceCurrent,
    );
  }

  /// Whether it is possible to [beamBack],
  /// i.e. there is more than 1 location in [beamHistory].
  bool get canBeamBack => _beamHistory.length > 1;

  /// What is the location to which [beamBack] will lead.
  /// If there is none, returns null.
  BeamLocation get beamBackLocation =>
      canBeamBack ? _beamHistory[_beamHistory.length - 2] : null;

  /// Beams to previous location in [beamHistory]
  /// and **removes** the last location from history.
  ///
  /// If there is no previous location, does nothing.
  ///
  /// Returns the success, whether the [currentLocation] was changed.
  bool beamBack() {
    _beamBackOnPop = false;
    _stacked = true;
    if (!canBeamBack) {
      return false;
    }
    _beamHistory.removeLast();
    _currentLocation = _beamHistory.last;
    _update();
    return true;
  }

  @override
  Uri get currentConfiguration =>
      _navigationNotifier == null ? _currentLocation.state.uri : null;

  @override
  GlobalKey<NavigatorState> get navigatorKey => _navigatorKey;

  @override
  Widget build(BuildContext context) {
    final BeamGuard guard = _guardCheck(context, _currentLocation);
    if (guard?.beamTo != null) {
      _beamHistory.add(guard.beamTo(context)..prepare());
      _currentLocation = _beamHistory.last;
    } else if (guard?.beamToNamed != null) {
      final location = Utils.chooseBeamLocation(
        Uri.parse(guard.beamToNamed),
        beamLocations,
      );
      _beamHistory.add(location..prepare());
      _currentLocation = _beamHistory.last;
    } else if ((_currentLocation is NotFound) && notFoundRedirect != null) {
      _currentLocation = notFoundRedirect..prepare();
    }
    final navigator = Builder(
      builder: (context) {
        _currentPages = _stacked
            ? _currentLocation.pagesBuilder(context, _currentLocation.state)
            : [
                _currentLocation
                    .pagesBuilder(context, _currentLocation.state)
                    .last
              ];
        return Navigator(
          key: navigatorKey,
          observers: navigatorObservers,
          pages: _currentLocation is NotFound
              ? [notFoundPage]
              : guard == null ||
                      guard.beamTo != null ||
                      guard.beamToNamed != null
                  ? _currentPages
                  : [guard.showPage],
          onPopPage: (route, result) {
            if (!route.didPop(result)) {
              return false;
            }
            if (_beamBackOnPop) {
              beamBack();
              _beamBackOnPop = false;
            } else {
              final lastPage = _currentPages.removeLast();
              if (lastPage is BeamPage) {
                _handlePop(lastPage);
              }
            }
            return true;
          },
        );
      },
    );
    return _currentLocation.builder(context, navigator);
  }

  @override
  SynchronousFuture<void> setNewRoutePath(Uri uri) {
    final location = locationBuilder(createState(uri));
    beamTo(location);
    return SynchronousFuture(null);
  }

  void _update() {
    notifyListeners();
<<<<<<< HEAD
    _navigationNotifier?.uri = _currentLocation.state.uri;
=======
    _navigationNotifier?.uri = currentConfiguration;
>>>>>>> 44355d10
  }

  void _handlePop(BeamPage page) {
    final pathBlueprintSegments =
        List<String>.from(_currentLocation.state.pathBlueprintSegments);
    final pathParameters =
        Map<String, String>.from(_currentLocation.state.pathParameters);
    final pathSegment = pathBlueprintSegments.removeLast();
    if (pathSegment[0] == ':') {
      pathParameters.remove(pathSegment.substring(1));
    }
    _currentLocation.state = _currentLocation.createState(
      BeamState(
        pathBlueprintSegments: pathBlueprintSegments,
        pathParameters: pathParameters,
        queryParameters:
            !page.keepQueryOnPop ? {} : _currentLocation.state.queryParameters,
        data: _currentLocation.state.data,
      ),
    );
  }

  BeamGuard _guardCheck(BuildContext context, BeamLocation location) {
    for (var guard in guards) {
      if (guard.shouldGuard(location) && !guard.check(context, location)) {
        guard.onCheckFailed?.call(context, location);
        return guard;
      }
    }
    for (var guard in location.guards) {
      if (guard.shouldGuard(location) && !guard.check(context, location)) {
        guard.onCheckFailed?.call(context, location);
        return guard;
      }
    }
    return null;
  }

  @override
  void dispose() {
    _navigationNotifier?.removeListener(setPathFromUriNotifier);
    super.dispose();
  }
}

class _RootLocation extends BeamLocation {
  _RootLocation(state, this.homeBuilder) : super(state);

  final Function(BuildContext context, BeamState state) homeBuilder;

  @override
  List<String> get pathBlueprints => ['/*'];
  @override
  List<BeamPage> pagesBuilder(BuildContext context, BeamState state) => [
        BeamPage(
          key: ValueKey('root'),
          child: homeBuilder(context, state),
        )
      ];
}

/// A delegate that communicates with browser when there are nested routers.
///
/// Creates the instance of [NavigationNotifier] that deeper routers will listen.
class RootRouterDelegate extends BeamerRouterDelegate {
  RootRouterDelegate({
    this.homeBuilder,
    BeamLocation Function(BeamState) locationBuilder,
    bool preferUpdate = true,
    bool removeDuplicateHistory = true,
    BeamPage notFoundPage,
    BeamLocation notFoundRedirect,
    List<BeamGuard> guards = const <BeamGuard>[],
    List<NavigatorObserver> navigatorObservers = const <NavigatorObserver>[],
  })  : assert(homeBuilder != null || locationBuilder != null),
        super(
          locationBuilder:
              locationBuilder ?? (_) => _RootLocation(BeamState(), homeBuilder),
          preferUpdate: preferUpdate,
          removeDuplicateHistory: removeDuplicateHistory,
          notFoundPage: notFoundPage,
          notFoundRedirect: notFoundRedirect,
          guards: guards,
          navigatorObservers: navigatorObservers,
        ) {
    _navigationNotifier = NavigationNotifier()..addListener(notifyListeners);
  }

  final Function(BuildContext context, BeamState state) homeBuilder;

  @override
  Uri get currentConfiguration => _navigationNotifier.uri;

  @override
  SynchronousFuture<void> setNewRoutePath(Uri uri) {
    final location = locationBuilder(createState(uri));
    beamTo(location);
    _navigationNotifier.uri = uri;
    return SynchronousFuture(null);
  }

  @override
  void dispose() {
    _navigationNotifier.removeListener(notifyListeners);
    super.dispose();
  }
}<|MERGE_RESOLUTION|>--- conflicted
+++ resolved
@@ -1,4 +1,5 @@
 import 'package:beamer/beamer.dart';
+import 'package:beamer/src/utils.dart';
 import 'package:flutter/foundation.dart';
 import 'package:flutter/widgets.dart';
 
@@ -239,10 +240,8 @@
       _beamHistory.add(guard.beamTo(context)..prepare());
       _currentLocation = _beamHistory.last;
     } else if (guard?.beamToNamed != null) {
-      final location = Utils.chooseBeamLocation(
-        Uri.parse(guard.beamToNamed),
-        beamLocations,
-      );
+      final location =
+          locationBuilder(createState(Uri.parse(guard.beamToNamed)));
       _beamHistory.add(location..prepare());
       _currentLocation = _beamHistory.last;
     } else if ((_currentLocation is NotFound) && notFoundRedirect != null) {
@@ -297,11 +296,7 @@
 
   void _update() {
     notifyListeners();
-<<<<<<< HEAD
     _navigationNotifier?.uri = _currentLocation.state.uri;
-=======
-    _navigationNotifier?.uri = currentConfiguration;
->>>>>>> 44355d10
   }
 
   void _handlePop(BeamPage page) {
